--- conflicted
+++ resolved
@@ -99,25 +99,6 @@
 from tqdm import tqdm
 from imblearn.over_sampling import RandomOverSampler
 
-<<<<<<< HEAD
-=======
-from sklearn.base import BaseEstimator, ClassifierMixin, clone
-from sklearn.calibration import CalibratedClassifierCV
-from sklearn.ensemble import VotingClassifier
-from sklearn.feature_extraction.text import TfidfVectorizer
-from sklearn.linear_model import LogisticRegression
-from sklearn.metrics import (accuracy_score, average_precision_score,
-                             confusion_matrix, f1_score, precision_score,
-                             recall_score, roc_auc_score)
-from sklearn.model_selection import GridSearchCV, RandomizedSearchCV
-from sklearn.neural_network import MLPClassifier
-from sklearn.svm import LinearSVC
-from sklearn.linear_model import SGDClassifier
-from sklearn.naive_bayes import MultinomialNB
-from sklearn.linear_model import PassiveAggressiveClassifier, RidgeClassifier
-from nltk.stem import WordNetLemmatizer
-
->>>>>>> 92afe71a
 # Download NLTK data
 try:
     nltk.download('wordnet', quiet=True)
