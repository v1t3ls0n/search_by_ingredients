#!/usr/bin/env python3
# -*- coding: utf-8 -*-
"""
Argmax ingredient-diet pipeline — v3
Hard-verify every model's output with blacklist / whitelist rules

Complete implementation including:
- Silver dataset generation from large unlabeled data
- Training on silver labels
- Evaluation on gold standard dataset
- Ensemble methods with dynamic selection
- False prediction logging
"""

from __future__ import annotations
from typing import Any, Dict, Iterable, List, Mapping, Optional, Set, Tuple
import warnings

# ---------------------------------------------------------------------------
# Optional scikit-learn imports
# ---------------------------------------------------------------------------
try:
    from sklearn.pipeline import make_pipeline
    from sklearn.metrics import precision_recall_curve
    from sklearn.kernel_approximation import RBFSampler
    from sklearn.svm import SVC
    from sklearn.base import BaseEstimator, ClassifierMixin, clone
    from sklearn.calibration import CalibratedClassifierCV
    from sklearn.ensemble import VotingClassifier
    from sklearn.feature_extraction.text import TfidfVectorizer
    from sklearn.linear_model import LogisticRegression, SGDClassifier
    from sklearn.metrics import (accuracy_score, average_precision_score,
                                 confusion_matrix, f1_score, precision_score,
                                 recall_score, roc_auc_score)
    from sklearn.model_selection import GridSearchCV, RandomizedSearchCV
    from sklearn.neural_network import MLPClassifier
    from sklearn.svm import LinearSVC
    from sklearn.naive_bayes import MultinomialNB
    from sklearn.linear_model import PassiveAggressiveClassifier, RidgeClassifier
    SKLEARN_AVAILABLE = True
except ImportError as e:  # pragma: no cover - optional dependency
    warnings.warn(
        f"scikit-learn not installed ({e}). ML features will be disabled.",
        stacklevel=2,
    )
    SKLEARN_AVAILABLE = False

    class BaseEstimator:  # type: ignore
        pass

    class ClassifierMixin:  # type: ignore
        pass

    def clone(obj):  # type: ignore
        return obj

    def make_pipeline(*args, **kwargs):  # type: ignore
        raise ImportError("scikit-learn is required for this functionality")

    def precision_recall_curve(*args, **kwargs):  # type: ignore
        raise ImportError("scikit-learn is required for this functionality")

    class RBFSampler:  # type: ignore
        pass

    class SVC:  # type: ignore
        pass

    class CalibratedClassifierCV:  # type: ignore
        pass

    class VotingClassifier:  # type: ignore
        pass

    class TfidfVectorizer:  # type: ignore
        def __init__(self, **kwargs):
            raise ImportError("scikit-learn is required for this functionality")

    class LogisticRegression:  # type: ignore
        pass

    LinearSVC = MLPClassifier = GridSearchCV = RandomizedSearchCV = None  # type: ignore
    accuracy_score = average_precision_score = confusion_matrix = f1_score = precision_score = recall_score = roc_auc_score = None  # type: ignore
    SGDClassifier = MultinomialNB = PassiveAggressiveClassifier = RidgeClassifier = None  # type: ignore

import nltk
import json
import logging
import warnings
import re
import unicodedata
from dataclasses import dataclass, field
from pathlib import Path

import numpy as np
import pandas as pd
from nltk.stem import WordNetLemmatizer
from tqdm import tqdm
from imblearn.over_sampling import SMOTE

# Download NLTK data
try:
    nltk.download('wordnet', quiet=True)
    nltk.download('omw-1.4', quiet=True)
    wnl = WordNetLemmatizer()
except:
    wnl = None

# Optional LightGBM
with warnings.catch_warnings():
    warnings.filterwarnings("ignore", category=UserWarning)
    try:
        import lightgbm as lgb
    except ImportError:
        lgb = None

# Optional PyTorch for image embeddings
try:  # pragma: no cover - optional dependency
    from PIL import Image
    import requests
    import torch
    from torchvision import models, transforms
    TORCH_AVAILABLE = True
except Exception as e:  # pragma: no cover - optional dependency
    warnings.warn(
        f"PyTorch/torchvision not installed ({e}). Image features disabled.",
        stacklevel=2,
    )
    Image = None  # type: ignore
    requests = None  # type: ignore
    torch = None  # type: ignore
    models = None  # type: ignore
    transforms = None  # type: ignore
    TORCH_AVAILABLE = False

from scipy.sparse import hstack, csr_matrix

# ============================================================================
# DOMAIN HARDCODED LISTS (HEURISTICS) - Complete from original
# ============================================================================

NON_KETO = list(set([
    # "corn",
    "kidney bean",
    "apple", "banana", "orange", "grape", "kiwi", "mango", "peach",
    "apple", "white rice", "long grain rice", "cornmeal",
    "baking potato", "potato wedge", "potato slice", "russet potato",
    "potato", "potato wedge", "potato slice", "russet potato",
    "tomato sauce",
    "strawberry", "banana", "pineapple", "grape",
    "soy sauce", "teriyaki sauce", "hoisin sauce", "ketchup", "bbq sauce",
    "orange juice", "agave nectar",
    'pizza flour',
    'adzuki bean',
    'alcoholic lemonade',
    'alcopop',
    'ale',
    'all-purpose flour',
    'amaranth',
    'amaretto',
    'apricot',
    'arrowroot',
    'bagel',
    'bailey',
    'baked bean',
    'barley flour',
    'bbq sauce',
    'bloody mary',
    'bread',
    'breading',
    'breakfast cereal',
    'breezer',
    'brown sugar',
    'buckwheat flour',
    'buckwheat groat',
    'bulgur',
    'cake',
    'cannellini bean',
    'cassava',
    'chapati',
    'chip',
    'chocolate milk',
    'chutney',
    'coconut sugar',
    'cooky',
    'cosmopolitan',
    'couscous',
    'curacao',
    'daiquiri',
    'demerara',
    'doughnut',
    'durum wheat flour',
    'einkorn flour',
    'emmer grain',
    'energy bar',
    'farina',
    'fonio',
    'frangelico',
    'freekeh',
    'french fry',
    'fruit punch',
    'garbanzo bean',
    'gnocchi',
    'graham cracker',
    'granola',
    'great northern bean',
    'gummy bear',
    'hamburger bun',
    'hard candy',
    'candy',
    'hard cider',
    'cider',
    'hoisin sauce',
    'hot-dog bun',
    'hummus',
    'ice cream',
    'ipa',
    'jackfruit',
    'job\'s tear',
    'jobs tear',
    'job tear',
    'kahlua',
    'kamut flour',
    'ketchup',
    'lager',
    'lima bean',
    'limoncello',
    'lotus root',
    'mai tai',
    'margarita',
    'marmalade',
    'mike hard lemonade',
    'millet',
    'mojito',
    'molasses',
    'moscato',
    'muesli',
    'muffin',
    'muscovado sugar',
    'naan',
    'navy bean',
    'oat flour',
    'oatmeal',
    'papaya',
    'pasta',
    'pastry',
    'persimmon',
    'pie crust',
    'pilsner',
    'pina colada',
    'pinto bean',
    'pita',
    'pizza crust',
    'pizza',
    'pomegranate',
    'port',
    'porter',
    'pretzel',
    'prune',
    'quinoa',
    'refried bean',
    'riesling',
    'roti',
    'rye flour',
    'sangria',
    'semolina',
    'sherry',
    'smirnoff ice',
    'sorghum flour',
    'sorghum grain',
    'soybean sweetened',
    'spelt flour',
    'stout',
    'sugar',
    'sweet chili sauce',
    'sweet pickle',
    'sweet relish',
    'sweet soy glaze',
    'sweetened condensed milk',
    'sweetened cranberry',
    'sweetened yogurt',
    'tangerine',
    'tapioca',
    'taro',
    'tater tot',
    'teff grain',
    'tempura batter',
    'teriyaki sauce',
    'tortilla',
    'triple sec',
    'triticale',
    'turbinado',
    'ube',
    'water chestnut',
    'wheat flour',
    'whiskey sour',
    'whole-wheat flour',
]))

NON_VEGAN = list(set([
    'aioli',
    'albumen',
    'anchovy',
    'anchovypaste',
    'asiago',
    'bacon',
    'beef',
    'boar',
    'bone',
    'bonito',
    'bratwurst',
    'bresaola',
    'brie',
    'broth',
    'butter',
    'buttermilk',
    'calamari',
    'camembert',
    'capocollo',
    'carp',
    'casein',
    'catfish',
    'caviar',
    'cheddar',
    'cheese',
    'chicken',
    'chorizo',
    'clam',
    'cod',
    'collagen',
    'condensed',
    'coppa',
    'cotechino',
    'crab',
    'cream',
    'cremefraiche',
    'curd',
    'custard',
    'dashi',
    'duck',
    'eel',
    'egg',
    'emmental',
    'escargot',
    'evaporated',
    'feta',
    'fish',
    'fishpaste',
    'fontina',
    'frog',
    'gelatin',
    'ghee',
    'gizzard',
    'goat',
    'goose',
    'gorgonzola',
    'gravy',
    'grouse',
    'gruyere',
    'guanciale',
    'haddock',
    'halibut',
    'halloumi',
    'ham',
    'hare',
    'heart',
    'herring',
    'honey',
    'icecream',
    'katsuobushi',
    'kefir',
    'kid',
    'kidney',
    'knackwurst',
    'krill',
    'lactose',
    'lamb',
    'langoustine',
    'lard',
    'liver',
    'lobster',
    'mackerel',
    'manchego',
    'mascarpone',
    'mayonnaise',
    'meringue',
    'mettwurst',
    'milk',
    'mortadella',
    'mozzarella',
    'mussel',
    'mutton',
    'nampla',
    'octopus',
    'offal',
    'omelet',
    'omelette',
    'oxtail',
    'oyster',
    'pancetta',
    'paneer',
    'parmesan',
    'parmigiano',
    'partridge',
    'pastrami',
    'pecorino',
    'pepperoni',
    'pheasant',
    'pollock',
    'pork',
    'prawn',
    'prosciutto',
    'provolone',
    'quail',
    'quark',
    'rabbit',
    'reggiano',
    'ribeye',
    'ricotta',
    'roe',
    'roquefort',
    'salami',
    'salmon',
    'sardine',
    'sausage',
    'scallop',
    'scampi',
    'shellfish',
    'shrimp',
    'shrimppaste',
    'sirloin',
    'snail',
    'snapper',
    'sole',
    'sourcream',
    'speck',
    'squid',
    'steak',
    'stilton',
    'stock',
    'stracciatella',
    'sweetbread',
    'taleggio',
    'tallow',
    'tilapia',
    'tongue',
    'tripe',
    'trout',
    'tuna',
    'turkey',
    'veal',
    'venison',
    'whey',
    'worcestershire',
    'yogurt',
    'yolk',
]))

KETO_WHITELIST = [
    r"\balmond flour\b",
    r"\bkidney\b",
    r"\bcoconut flour\b",
    r"\bflaxseed flour\b",
    r"\bchia flour\b",
    r"\bsunflower seed flour\b",
    r"\bpeanut flour\b",
    r"\bhemp flour\b",
    r"\bsesame flour\b",
    r"\bwalnut flour\b",
    r"\bpecan flour\b",
    r"\bmacadamia flour\b",
    r"\bhazelnut flour\b",
    r"\blemon juice\b",
    r"\balmond milk\b",
    r"\bcoconut milk\b",
    r"\bflax milk\b",
    r"\bmacadamia milk\b",
    r"\bhemp milk\b",
    r"\bcashew milk\b",
    r"\balmond cream\b",
    r"\bcoconut cream\b",
    r"\bsour cream\b",
    r"\balmond butter\b",
    r"\bpeanut butter\b",
    r"\bcoconut butter\b",
    r"\bmacadamia butter\b",
    r"\bpecan butter\b",
    r"\bwalnut butter\b",
    r"\bhemp butter\b",
    r"\balmond bread\b",
    r"\bcoconut bread\b",
    r"\bcloud bread\b",
    r"\bketo bread\b",
    r"\bcoconut sugar[- ]free\b",
    r"\bstevia\b",
    r"\berytritol\b",
    r"\bmonk fruit\b",
    r"\bswerve\b",
    r"\ballulose\b",
    r"\bxylitol\b",
    r"\bsugar[- ]free\b",
    r"\bcauliflower rice\b",
    r"\bshirataki noodles\b",
    r"\bzucchini noodles\b",
    r"\bkelp noodles\b",
    r"\bsugar[- ]free chocolate\b",
    r"\bketo chocolate\b",
    r"\bavocado\b",
    r"\bcacao\b",
    r"\bcocoa powder\b",
    r"\bketo ice[- ]cream\b",
    r"\bsugar[- ]free ice[- ]cream\b",
    r"\bjicama\b",
    r"\bzucchini\b",
    r"\bcucumber\b",
    r"\bbroccoli\b",
    r"\bcauliflower\b",
]

VEGAN_WHITELIST = [
    # — egg —
    r"\beggplant\b",
    r"\begg\s*fruit\b",
    r"\bvegan\s+egg\b",
    # — milk —
    r"\bmillet\b",
    r"\bmilk\s+thistle\b",
    r"\bcoconut\s+milk\b",
    r"\boat\s+milk\b",
    r"\bsoy\s+milk\b",
    r"\balmond\s+milk\b",
    r"\bcashew\s+milk\b",
    r"\brice\s+milk\b",
    r"\bhazelnut\s+milk\b",
    r"\bpea\s+milk\b",
    # — rice —
    r"\bcauliflower rice\b",
    r"\bbroccoli rice\b",
    r"\bsweet potato rice\b",
    r"\bzucchini rice\b",
    r"\bcabbage rice\b",
    r"\bkonjac rice\b",
    r"\bshirataki rice\b",
    r"\bmiracle rice\b",
    r"\bpalmini rice\b",
    # — butter —
    r"\bbutternut\b",
    r"\bbutterfly\s+pea\b",
    r"\bcocoa\s+butter\b",
    r"\bpeanut\s+butter\b",
    r"\balmond\s+butter\b",
    r"\bsunflower(?:\s*seed)?\s+butter\b",
    r"\bpistachio\s+butter\b",
    r"\bvegan\s+butter\b",
    # — honey —
    r"\bhoneydew\b",
    r"\bhoneysuckle\b",
    r"\bhoneycrisp\b",
    r"\bhoney\s+locust\b",
    r"\bhoneyberry\b",
    # — cream —
    r"\bcream\s+of\s+tartar\b",
    r"\bice[- ]cream\s+bean\b",
    r"\bcoconut\s+cream\b",
    r"\bcashew\s+cream\b",
    r"\bvegan\s+cream\b",
    # — cheese —
    r"\bcheesewood\b",
    r"\bvegan\s+cheese\b",
    r"\bcashew\s+cheese\b",
    # — fish —
    r"\bfish\s+mint\b",
    r"\bfish\s+pepper\b",
    # — beef —
    r"\bbeefsteak\s+plant\b",
    r"\bbeefsteak\s+mushroom\b",
    # — chicken / hen —
    r"\bchicken[- ]of[- ]the[- ]woods\b",
    r"\bchicken\s+mushroom\b",
    r"\bhen[- ]of[- ]the[- ]woods\b",
    # — meat —
    r"\bsweetmeat\s+(?:pumpkin|squash)\b",
    # — bacon —
    r"\bcoconut\s+bacon\b",
    r"\bmushroom\s+bacon\b",
    r"\bsoy\s+bacon\b",
    r"\bvegan\s+bacon\b",
]

# ============================================================================
# LOGGING
# ============================================================================

logging.basicConfig(level=logging.INFO,
                    format="%(asctime)s │ %(levelname)s │ %(message)s",
                    datefmt="%H:%M:%S")
log = logging.getLogger("PIPE")

# ============================================================================
# CONFIG
# ============================================================================


@dataclass(frozen=True)
class Config:
    data_dir: Path = Path("dataset/arg_max")
    url_map: Mapping[str, str] = field(default_factory=lambda: {
        "allrecipes.parquet":
        "https://argmax.nyc3.digitaloceanspaces.com/recipes/allrecipes.parquet",
        "ground_truth_sample.csv":
        "https://argmax.nyc3.digitaloceanspaces.com/recipes/ground_truth_sample.csv",
    })
    vec_kwargs: Dict[str, Any] = field(default_factory=lambda: dict(
        min_df=2, ngram_range=(1, 3), max_features=50000, sublinear_tf=True))
    image_dir: Path = Path("dataset/arg_max/images")


CFG = Config()

# ============================================================================
# REGEX HELPERS
# ============================================================================


def compile_any(words: Iterable[str]) -> re.Pattern[str]:
    return re.compile(r"\b(?:%s)\b" % "|".join(map(re.escape, words)), re.I)


RX_KETO = compile_any(NON_KETO)
RX_VEGAN = compile_any(NON_VEGAN)
RX_WL_KETO = re.compile("|".join(KETO_WHITELIST), re.I)
RX_WL_VEGAN = re.compile("|".join(VEGAN_WHITELIST), re.I)

# ============================================================================
# NORMALIZATION
# ============================================================================

_LEMM = WordNetLemmatizer() if wnl else None
_UNITS = re.compile(r"\b(?:g|gram|kg|oz|ml|l|cup|cups|tsp|tbsp|teaspoon|"
                    r"tablespoon|pound|lb|slice|slices|small|large|medium)\b")


def normalise(t: str | list | tuple | np.ndarray) -> str:
    """Normalize ingredient text for consistent matching.

    The ``ingredients`` field from the allrecipes dataset may be stored as a
    list/array of strings when loaded from parquet.  ``normalise`` now accepts
    such iterables and joins them before applying text cleanup so that both
    CSV and parquet formats behave the same.
    """
    if not isinstance(t, str):
        if isinstance(t, (list, tuple, np.ndarray)):
            t = " ".join(map(str, t))
        else:
            t = str(t)
    t = unicodedata.normalize("NFKD", t).encode("ascii", "ignore").decode()
    t = re.sub(r"\([^)]*\)", " ", t.lower())
    t = _UNITS.sub(" ", t)
    t = re.sub(r"\d+(?:[/\.]\d+)?", " ", t)
    t = re.sub(r"[^\w\s-]", " ", t)
    t = re.sub(r"\s+", " ", t).strip()
    if _LEMM:
        return " ".join(_LEMM.lemmatize(w) for w in t.split() if len(w) > 2)
    return " ".join(w for w in t.split() if len(w) > 2)

# ============================================================================
# RULE MODEL
# ============================================================================


class RuleModel(BaseEstimator, ClassifierMixin):
    def __init__(self, task: str, rx_black, rx_white=None,
                 pos_prob=0.98, neg_prob=0.02):
        self.task, self.rx_black, self.rx_white = task, rx_black, rx_white
        self.pos_prob, self.neg_prob = pos_prob, neg_prob

    def fit(self, X, y=None): return self

    def _pos(self, d: str) -> bool:
        return (not bool(self.rx_black.search(d)) if self.task == "keto"
                else not bool(self.rx_black.search(d)) or
                bool(self.rx_white and self.rx_white.search(d)))

    def predict_proba(self, X):
        p = np.fromiter((self.pos_prob if self._pos(d) else self.neg_prob
                         for d in X), float, count=len(X))
        return np.c_[1-p, p]

    def predict(self, X):
        return (self.predict_proba(X)[:, 1] >= 0.5).astype(int)

# ============================================================================
# VERIFICATION LAYER
# ============================================================================


def tokenize_ingredient(text: str) -> list[str]:
    return re.findall(r"\b\w[\w-]*\b", text.lower())


def is_keto_ingredient_list(tokens: list[str]) -> bool:
    for ingredient in NON_KETO:
        ing_tokens = ingredient.split()
        if all(tok in tokens for tok in ing_tokens):
            return False
    return True


def find_non_keto_hits(text: str) -> list[str]:
    tokens = set(tokenize_ingredient(text))
    return sorted([
        ingredient for ingredient in NON_KETO
        if all(tok in tokens for tok in ingredient.split())
    ])


def verify_with_rules(task: str, clean: pd.Series, prob: np.ndarray) -> np.ndarray:
    """Apply rule-based verification to ML predictions."""
    adjusted = prob.copy()

    if task == "keto":
        # Regex-based whitelist/blacklist
        is_whitelisted = clean.str.contains(RX_WL_KETO)
        is_blacklisted = clean.str.contains(RX_KETO)
        forced_non_keto = is_blacklisted & ~is_whitelisted
        adjusted[forced_non_keto.values] = 0.0

        # Token-based ingredient verification
        for i, txt in enumerate(clean):
            if adjusted[i] > 0.5:
                tokens = tokenize_ingredient(normalise(txt))
                if not is_keto_ingredient_list(tokens):
                    adjusted[i] = 0.0
                    log.debug("Heuristically rejected '%s' as non-keto", txt)

        if forced_non_keto.any():
            log.debug("Keto Verification: forced %d probs to 0 (regex)",
                      forced_non_keto.sum())

    else:  # vegan
        bad = clean.str.contains(RX_VEGAN) & ~clean.str.contains(RX_WL_VEGAN)
        adjusted[bad.values] = 0.0
        if bad.any():
            log.debug("Vegan Verification: forced %d probs to 0", bad.sum())

    return adjusted

# ============================================================================
# DATA I/O
# ============================================================================


def load_datasets() -> tuple[pd.DataFrame, pd.DataFrame]:
    """Load datasets directly into memory without saving them."""
    log.info("Loading datasets into memory")
    recipes = pd.read_parquet(CFG.url_map["allrecipes.parquet"])
    ground_truth = pd.read_csv(CFG.url_map["ground_truth_sample.csv"])
    return recipes, ground_truth


def _download_images(df: pd.DataFrame, split: str) -> None:
    """Download images to the configured image directory."""
    if not TORCH_AVAILABLE:
        return
    img_dir = CFG.image_dir / split
    img_dir.mkdir(parents=True, exist_ok=True)
    if 'photo_url' not in df.columns:
        return
    for idx, url in df['photo_url'].items():
        f = img_dir / f"{idx}.jpg"
        if f.exists() or not isinstance(url, str) or not url:
            continue
        try:
            resp = requests.get(url, timeout=10)
            resp.raise_for_status()
            with open(f, 'wb') as fh:
                fh.write(resp.content)
        except Exception:
            continue


def build_image_embeddings(df: pd.DataFrame, split: str, force: bool = False) -> np.ndarray:
    """Return or compute image embeddings for the given dataframe."""
    if not TORCH_AVAILABLE:
        return np.zeros((len(df), 2048), dtype=np.float32)

    img_dir = CFG.image_dir / split
    embed_path = img_dir / "embeddings.npy"
    if embed_path.exists() and not force:
        return np.load(embed_path)

    _download_images(df, split)

    device = torch.device('cuda' if torch.cuda.is_available() else 'cpu')
    model = models.resnet50(weights=models.ResNet50_Weights.DEFAULT)
    model.fc = torch.nn.Identity()
    model.eval()
    model.to(device)
    preprocess = transforms.Compose([
        transforms.Resize(256),
        transforms.CenterCrop(224),
        transforms.ToTensor(),
        transforms.Normalize(mean=[0.485, 0.456, 0.406],
                             std=[0.229, 0.224, 0.225]),
    ])

    vectors = []
    for idx in df.index:
        img_file = img_dir / f"{idx}.jpg"
        if not img_file.exists():
            vectors.append(np.zeros(2048, dtype=np.float32))
            continue
        try:
            img = Image.open(img_file).convert('RGB')
            with torch.no_grad():
                t = preprocess(img).unsqueeze(0).to(device)
                vec = model(t).squeeze().cpu().numpy()
        except Exception:
            vec = np.zeros(2048, dtype=np.float32)
        vectors.append(vec)

    arr = np.vstack(vectors)
    np.save(embed_path, arr)
    return arr


def combine_features(X_text, X_image) -> csr_matrix:
    """Concatenate sparse text matrix with dense image array."""
    img_sparse = csr_matrix(X_image)
    return hstack([X_text, img_sparse])


<<<<<<< HEAD
def filter_photo_rows(df: pd.DataFrame) -> pd.DataFrame:
    """Return rows with usable photo URLs."""
    if 'photo_url' not in df.columns:
        return df.iloc[0:0].copy()
    mask = ~df['photo_url'].str.contains(
        r"nophoto|nopic|nopicture", case=False, na=False)
    mask &= df['photo_url'].astype(bool)
    return df.loc[mask].copy()


def apply_smote(X, y):
    """Apply SMOTE when classes are imbalanced (<40% minority)."""
    counts = np.bincount(y)
    ratio = counts.min() / counts.sum()
    if ratio < 0.4:
        smote = SMOTE(random_state=42)
        X_dense = X.toarray() if hasattr(X, 'toarray') else X
        return smote.fit_resample(X_dense, y)
    return X, y


=======
>>>>>>> e0c677a9

# ============================================================================
# SILVER LABELS GENERATION
# ============================================================================


def build_silver(recipes: pd.DataFrame) -> pd.DataFrame:
    """Generate silver (weak) labels in memory."""
    df = recipes[["ingredients"]].copy()
    df["clean"] = df.ingredients.fillna("").map(normalise)

    # Apply rule-based classification
    df["silver_keto"] = (~df.clean.str.contains(RX_KETO)).astype(int)
    bad = df.clean.str.contains(RX_VEGAN) & ~df.clean.str.contains(RX_WL_VEGAN)
    df["silver_vegan"] = (~bad).astype(int)
    return df

# ============================================================================
# CLASS BALANCE HELPER
# ============================================================================


def show_balance(df: pd.DataFrame, title: str) -> None:
    """Print class distribution statistics."""
    print(f"\n── {title} set class counts ─────────────")
    for lab in ("keto", "vegan"):
        for col in (f"label_{lab}", f"silver_{lab}"):
            if col in df.columns:
                pos, tot = int(df[col].sum()), len(df)
                print(f"{lab:>5}: {pos:6}/{tot} ({pos/tot:>5.1%})")
                break

# ============================================================================
# MODEL REGISTRY
# ============================================================================


def build_models(task: str) -> Dict[str, BaseEstimator]:
    """Build all available models for classification."""
    m = {
        "Rule": RuleModel("keto", RX_KETO, RX_WL_KETO) if task == "keto" else
        RuleModel("vegan", RX_VEGAN, RX_WL_VEGAN),
        "Softmax": LogisticRegression(
            solver="lbfgs",
            max_iter=1000,
            class_weight="balanced",
            random_state=42
        ),
        "NB": MultinomialNB(),
        "PA": PassiveAggressiveClassifier(max_iter=1000, class_weight="balanced", random_state=42),
        "Ridge": RidgeClassifier(class_weight="balanced", random_state=42),
        "LR": LogisticRegression(solver="lbfgs", max_iter=1000),
        "SGD": SGDClassifier(loss="log_loss", max_iter=1000, tol=1e-3, class_weight="balanced", n_jobs=-1),
    }

    if lgb:
        m["LGBM"] = lgb.LGBMClassifier(
            num_leaves=15,
            learning_rate=0.3,
            n_estimators=50,
            subsample=0.7,
            colsample_bytree=0.7,
            objective="binary",
            n_jobs=-1,
            random_state=42,
            verbose=-1,  # Suppress LightGBM info messages
            force_col_wise=True  # Avoid the overhead warning
        )

    return m


HYPER = {
    "LR": {"C": [0.2, 1, 5], "class_weight": [None, "balanced"]},
    "SGD": {"alpha": [1e-4, 1e-3]},
    "MLP": {"hidden_layer_sizes": [(40,), (80,), (80, 40)], "alpha": [1e-4, 1e-3]},
    "LGBM": {"learning_rate": [0.05, 0.1], "num_leaves": [31, 63], "n_estimators": [200, 400]},
    "PA": {"C": [0.1, 0.5, 1.0]},
    "Ridge": {"alpha": [0.1, 1.0, 10.0]},
    "NB": {"alpha": [0.5, 1.0, 1.5]},
    "Softmax": {"C": [0.05, 0.2, 1, 5, 10]}

}

BEST: Dict[str, BaseEstimator] = {}
FAST = True
CV = 2 if FAST else 3
N_IT = 2 if FAST else 6


def tune(name, model, X, y):
    """Tune hyperparameters for models using GridSearchCV where relevant."""
    if name in BEST:
        return BEST[name]

    S, kw = model.__class__, model.get_params()

    if name in ["NB", "PA", "Ridge", "SVC", "LR", "SGD", "Softmax"]:
        # Define the grid specific to each model
        if name == "SGD":
            grid = {"alpha": [1e-4, 1e-3]}
        elif name == "LR":
            grid = {"C": [0.1, 1, 10], "solver": ["liblinear"]}
        elif name == "Softmax":
            grid = {"C": [0.1, 1.0, 10.0]}  # regularization strength
        elif name == "Ridge":
            grid = {"alpha": [0.1, 1.0, 10.0]}
        elif name == "SVC":
            grid = {"C": [0.1, 1, 10], "kernel": ["linear"]}
        elif name == "PA":
            grid = {"C": [0.1, 1, 10]}
        elif name == "NB":
            grid = {"alpha": [0.5, 1.0, 1.5]}

        try:
            grid_search = GridSearchCV(
                S(**kw), grid, scoring="f1", n_jobs=-1, cv=3)
            grid_search.fit(X, y)
            BEST[name] = grid_search.best_estimator_
        except ValueError as e:
            print(f"[WARN] GridSearch failed for model '{name}' due to: {e}")
            print("→ Using default model instead.")
            BEST[name] = model
    else:
        # No tuning for rule-based or unsupported models
        BEST[name] = model

    return BEST[name]

# ============================================================================
# METRICS / TABLE
# ============================================================================


def pack(y, prob):
    pred = (prob >= 0.5).astype(int)
    tn, fp, fn, tp = confusion_matrix(y, pred, labels=[0, 1]).ravel()
    return dict(ACC=accuracy_score(y, pred),
                PREC=precision_score(y, pred, zero_division=0),
                REC=recall_score(y, pred, zero_division=0),
                F1=f1_score(y, pred, zero_division=0),
                ROC=roc_auc_score(y, prob),
                PR=average_precision_score(y, prob))


def table(title, rows):
    cols = ("ACC", "PREC", "REC", "F1", "ROC", "PR")
    pad = 11+8*len(cols)
    hdr = "│ model task "+" ".join(f"{c:>7}" for c in cols)+" │"
    print(f"\n╭─ {title} {'─'*(pad-len(title)-2)}")
    print(hdr)
    print("├"+"─"*(len(hdr)-2)+"┤")
    for r in rows:
        vals = " ".join(f"{r[c]:>7.2f}" for c in cols)
        print(f"│ {r['model']:<7} {r['task']:<5} {vals} │")
    print("╰"+"─"*(len(hdr)-2)+"╯")

# ============================================================================
# MODE A - TRAIN ON SILVER, EVALUATE ON GOLD
# ============================================================================


def run_mode_A(X_vec, clean, X_gold, silver, gold):
    """Train models on silver labels and evaluate on gold labels."""
    res = []
    for task, col in [("keto", "silver_keto"), ("vegan", "silver_vegan")]:
        ys, yt = silver[col].values, gold[f"label_{task}"].values
        X_os, y_os = apply_smote(X_vec, ys)
        show_balance(pd.DataFrame({col: y_os}),
                     f"Oversampled {task.capitalize()}")

        import time
        for name, base in tqdm(build_models(task).items(), desc=f"A/{task}"):
            t0 = time.time()

            if name == "Rule":
                mdl = base
                prob = mdl.predict_proba(clean)[:, 1]
            else:
                mdl = tune(name, base, X_os, y_os).fit(X_os, y_os)

                # Get probabilities based on model type
                if hasattr(mdl, "predict_proba"):
                    prob = mdl.predict_proba(X_gold)[:, 1]
                elif hasattr(mdl, "decision_function"):
                    # For models with decision_function (like Ridge)
                    scores = mdl.decision_function(X_gold)
                    # Convert to probabilities using sigmoid
                    prob = 1 / (1 + np.exp(-scores))
                else:
                    # Fallback: use predictions as probabilities
                    prob = mdl.predict(X_gold).astype(float)

            prob = verify_with_rules(task, gold.clean, prob)
            r = pack(yt, prob) | {"model": name, "task": task, "prob": prob}
            print(f"\n{name:<7} {task:<5} " + " ".join(f"{m}:{r[m]:>6.2f}" for m in ("ACC", "PREC", "REC", "F1", "ROC", "PR")),
                  f"⏱ {time.time() - t0:.1f}s")
            res.append(r)

    table("MODE A  (silver → gold)", res)
    return res

# ============================================================================
# FALSE PREDICTION LOGGING
# ============================================================================


def log_false_preds(task, texts, y_true, y_pred, model_name="Model"):
    """Log false positive and false negative predictions."""
    # False Positives
    fp_indices = np.where((y_true == 0) & (y_pred == 1))[0]
    if len(fp_indices) > 0:
        df_fp = pd.DataFrame({
            "Text": texts.iloc[fp_indices].values,
            "True_Label": y_true[fp_indices],
            "Predicted_Label": y_pred[fp_indices],
            "Error_Type": "False Positive",
            "Task": task
        })
        fp_path = f"false_positives_{task}_{model_name}.csv"
        df_fp.to_csv(fp_path, index=False)
        log.info(f"Logged {len(df_fp)} false positives to {fp_path}")

    # False Negatives
    fn_indices = np.where((y_true == 1) & (y_pred == 0))[0]
    if len(fn_indices) > 0:
        df_fn = pd.DataFrame({
            "Text": texts.iloc[fn_indices].values,
            "True_Label": y_true[fn_indices],
            "Predicted_Label": y_pred[fn_indices],
            "Error_Type": "False Negative",
            "Task": task
        })
        fn_path = f"false_negatives_{task}_{model_name}.csv"
        df_fn.to_csv(fn_path, index=False)
        log.info(f"Logged {len(df_fn)} false negatives to {fn_path}")

# ============================================================================
# ENSEMBLE METHODS
# ============================================================================


def tune_threshold(y_true, probs):
    precision, recall, thresholds = precision_recall_curve(y_true, probs)
    f1 = 2 * (precision * recall) / (precision + recall + 1e-10)
    optimal_idx = np.argmax(f1)
    return thresholds[optimal_idx] if optimal_idx < len(thresholds) else 0.5


def best_ensemble(task, res, X_vec, clean, X_gold, silver, gold, weights=None):
    """Find best ensemble size by trying n=1 to max available models.

    Args:
        task: Task name
        res: Results list
        X_vec: Vectorized features
        clean: Clean text data
        X_gold: Gold standard features
        silver: Silver standard data
        gold: Gold standard data
        weights: Dict of metric weights (default: equal weighting)
                e.g., {'F1': 0.3, 'PREC': 0.2, 'REC': 0.2, 'ROC': 0.1, 'PR': 0.1, 'ACC': 0.1}
    """
    model_names = [r["model"]
                   for r in res if r["task"] == task and r["model"] != "Rule"]
    max_n = len(set(model_names))

    # Default equal weighting for all metrics
    if weights is None:
        weights = {
            'F1': 1/6,
            'PREC': 1/6,
            'REC': 1/6,
            'ROC': 1/6,
            'PR': 1/6,
            'ACC': 1/6
        }

    # Validate weights sum to 1
    if abs(sum(weights.values()) - 1.0) > 1e-6:
        print(
            f"[WARN] Weights don't sum to 1.0 ({sum(weights.values()):.3f}), normalizing...")
        total = sum(weights.values())
        weights = {k: v/total for k, v in weights.items()}

    best_score = -1
    best_result = None

    print(f"\n🔍 Finding best ensemble for {task} using weighted metrics:")
    print(
        f"   Weights: {', '.join([f'{k}={v:.3f}' for k, v in weights.items()])}")

    for n in range(1, max_n + 1):
        try:
            result = top_n(task, res, X_vec, clean, X_gold, silver, gold, n=n)

            # Calculate weighted composite score
            composite_score = sum(
                weights.get(metric, 0) * result.get(metric, 0)
                for metric in weights.keys()
            )

            print(
                f"   n={n}: F1={result['F1']:.3f}, Composite={composite_score:.3f}")

            if composite_score > best_score:
                best_score = composite_score
                best_result = result
                best_result['composite_score'] = composite_score

        except Exception as e:
            print(f"[WARN] Ensemble n={n} failed: {e}")

    if best_result:
        print(
            f"✅ Best ensemble: n={best_result['model'][-1]} with composite score={best_score:.3f}")
    else:
        print("❌ No valid ensemble found")

    return best_result


def top_n(task, res, X_vec, clean, X_gold, silver, gold, n=3, use_saved_params=False, rule_weight=0):
    """Build an n-model ensemble based on combined performance metrics."""

    if use_saved_params:
        with open("best_params.json") as f:
            saved_params = json.load(f).get(task, {})

    # Updated sorting to use the same composite scoring approach
    top_models = sorted(
        [r for r in res if r["task"] == task and r["model"] != "Rule"],
        key=lambda x: x["PREC"] + x["REC"] +
        x["ROC"] + x["PR"] + x["F1"] + x["ACC"],
        reverse=True
    )[:n]

    print(f"\n🔁 Trying ensemble of n = {n} on task = {task}...\n")

    estimators = []
    for r in top_models:
        name = r["model"]
        print(f"🔧 Preparing model: {name}")
        base = build_models(task)[name]

        if use_saved_params and name in saved_params:
            base.set_params(**saved_params[name])
        else:
            base = tune(name, base, X_vec, silver[f"silver_{task}"])

        base.fit(X_vec, silver[f"silver_{task}"])
        y_pred_i = base.predict(X_gold)
        y_true = gold[f"label_{task}"].values

        # Log false predictions per model
        log_false_preds(task, gold.clean, y_true, y_pred_i, model_name=name)

        # Wrap classifiers that don't have predict_proba
        if not hasattr(base, "predict_proba"):
            # Use CalibratedClassifierCV to add probability estimates
            base = CalibratedClassifierCV(base, cv=3, method='sigmoid')
            base.fit(X_vec, silver[f"silver_{task}"])

        estimators.append((name, base))

    # Create ensemble with soft voting
    try:
        ens = VotingClassifier(estimators, voting="soft", n_jobs=-1)
        ens.fit(X_vec, silver[f"silver_{task}"])
        prob = ens.predict_proba(X_gold)[:, 1]
    except AttributeError:
        # Fallback: average predictions from each model
        probs = []
        for name, clf in estimators:
            if hasattr(clf, "predict_proba"):
                probs.append(clf.predict_proba(X_gold)[:, 1])
            elif hasattr(clf, "decision_function"):
                # Convert decision function to probabilities
                scores = clf.decision_function(X_gold)
                # Sigmoid transformation
                probs.append(1 / (1 + np.exp(-scores)))
            else:
                # Last resort: use binary predictions
                probs.append(clf.predict(X_gold).astype(float))

        prob = np.mean(probs, axis=0)

    prob = verify_with_rules(task, gold.clean, prob)
    y_true = gold[f"label_{task}"].values
    y_pred = (prob >= 0.5).astype(int)

    print(f"\n── False Predictions: Ensemble Top-{n} on {task} ──")
    log_false_preds(task, gold.clean, y_true, y_pred,
                    model_name=f"EnsembleTop{n}")

    return pack(y_true, prob) | {"model": f"Ens{n}", "task": task}
# ============================================================================
# MAIN PIPELINE
# ============================================================================


def run_full_pipeline(mode: str = "both", force: bool = False):
    """Run the complete training and evaluation pipeline.

    Args:
<<<<<<< HEAD
        mode: 'text', 'image', or 'both'. Default 'both' trains both pipelines.
        force: Recompute image embeddings even if cached.
    """
=======
        mode: 'text', 'image', or 'both' to specify feature set.
        force: Recompute image embeddings even if cached.
    """
    # Load datasets in memory
>>>>>>> e0c677a9
    recipes, gold = load_datasets()
    gold["label_keto"] = gold.filter(regex="keto").iloc[:, 0].astype(int)
    gold["label_vegan"] = gold.filter(regex="vegan").iloc[:, 0].astype(int)
    gold["clean"] = gold.ingredients.fillna("").map(normalise)

    silver = build_silver(recipes)
    silver["photo_url"] = recipes.get("photo_url")
    gold["photo_url"] = gold.get("photo_url")

    show_balance(gold, "Gold")
    show_balance(silver, "Silver")

    vec = TfidfVectorizer(**CFG.vec_kwargs)
    X_text_silver = vec.fit_transform(silver.clean)
    X_text_gold = vec.transform(gold.clean)

<<<<<<< HEAD
    results = []
    res_text = []
    res_img = []

    if mode in {"text", "both"}:
        res_text = run_mode_A(X_text_silver, gold.clean, X_text_gold, silver, gold)
        results.extend(res_text)

    if mode in {"image", "both"}:
        img_silver_df = filter_photo_rows(silver)
        img_gold_df = filter_photo_rows(gold)
        img_silver = build_image_embeddings(img_silver_df, "silver", force=force)
        img_gold = build_image_embeddings(img_gold_df, "gold", force=force)
        X_img_silver = csr_matrix(img_silver)
        X_img_gold = csr_matrix(img_gold)
        res_img = run_mode_A(
            X_img_silver, img_gold_df.clean, X_img_gold, img_silver_df, img_gold_df)
        results.extend(res_img)

    if mode == "both" and res_text and res_img:
        ens = []
        for task in ["keto", "vegan"]:
            t = max([r for r in res_text if r["task"] == task],
                    key=lambda x: x["F1"])
            i = max([r for r in res_img if r["task"] == task],
                    key=lambda x: x["F1"])
            avg = (t["prob"] + i["prob"]) / 2
            r = pack(gold[f"label_{task}"].values, avg) | {
                "model": "TxtImg", "task": task}
            ens.append(r)
        table("Ensemble Text+Image", ens)
        results.extend(ens)
=======
    # Image embeddings if requested
    if mode in {"image", "both"}:
        img_silver = build_image_embeddings(recipes, "silver", force=force)
        img_gold = build_image_embeddings(gold, "gold", force=force)
    else:
        img_silver = img_gold = None

    if mode == "text":
        X_silver = X_text_silver
        X_gold = X_text_gold
    elif mode == "image":
        X_silver = csr_matrix(img_silver)
        X_gold = csr_matrix(img_gold)
    else:
        X_silver = combine_features(X_text_silver, img_silver)
        X_gold = combine_features(X_text_gold, img_gold)

    # Run mode A
    res = run_mode_A(X_silver, gold.clean, X_gold, silver, gold)

    # Find best ensembles
    res_ens = [
        best_ensemble("keto", res, X_silver, gold.clean, X_gold, silver, gold),
        best_ensemble("vegan", res, X_silver,
                      gold.clean, X_gold, silver, gold),
    ]
    table("MODE A Ensemble (Best)", res_ens)
>>>>>>> e0c677a9

    with open("best_params.json", "w") as fp:
        json.dump({k: v.get_params() for k, v in BEST.items() if k != "Rule"}, fp, indent=2)

    return vec, silver, gold, results

# ============================================================================
# SIMPLE INTERFACE FOR ASSESSMENT (Required functions)
# ============================================================================


# Global state for simple interface
_pipeline_state = {
    'vectorizer': None,
    'models': {},
    'initialized': False
}


def _ensure_pipeline():
    """Initialize pipeline if not already done."""
    if not _pipeline_state['initialized']:
        try:
            vec_path = CFG.data_dir / "vectorizer.pkl"
            models_path = CFG.data_dir / "models.pkl"

            if vec_path.exists() and models_path.exists():
                import pickle
                with open(vec_path, 'rb') as f:
                    _pipeline_state['vectorizer'] = pickle.load(f)
                with open(models_path, 'rb') as f:
                    _pipeline_state['models'] = pickle.load(f)
            else:
                # No trained models available, run full pipeline with images
                vec, _, _, res = run_full_pipeline(mode="both")

                # Select best models as done in CLI training
                best_models = {}
                for task in ["keto", "vegan"]:
                    task_res = [r for r in res if r["task"] == task and r["model"] != "TxtImg"]
                    best = max(task_res, key=lambda x: x['F1'])
                    model_name = best['model']

                    if model_name in BEST:
                        best_models[task] = BEST[model_name]
                    else:
                        best_models[task] = build_models(task)[model_name]

                CFG.data_dir.mkdir(parents=True, exist_ok=True)
                with open(vec_path, 'wb') as f:
                    import pickle
                    pickle.dump(vec, f)
                with open(models_path, 'wb') as f:
                    pickle.dump(best_models, f)

                _pipeline_state['vectorizer'] = vec
                _pipeline_state['models'] = best_models

        except Exception as e:
            log.warning(
                f"Could not load or train models: {e}. Using rule-based.")
            _pipeline_state['models']['keto'] = RuleModel(
                "keto", RX_KETO, RX_WL_KETO)
            _pipeline_state['models']['vegan'] = RuleModel(
                "vegan", RX_VEGAN, RX_WL_VEGAN)

        _pipeline_state['initialized'] = True


def is_ingredient_keto(ingredient: str) -> bool:
    """
    Determine if an ingredient is keto-friendly.

    Uses the full pipeline: rule-based checks, ML models (if available),
    and post-processing verification.

    Args:
        ingredient: Raw ingredient string

    Returns:
        True if keto-friendly, False otherwise
    """
    if not ingredient:
        return True

    # Quick whitelist check
    if RX_WL_KETO.search(ingredient):
        return True

    # Normalize
    normalized = normalise(ingredient)

    # Quick blacklist check
    if RX_KETO.search(normalized):
        return False

    # Token-based check
    tokens = tokenize_ingredient(normalized)
    if not is_keto_ingredient_list(tokens):
        return False

    # Use ML model if available
    _ensure_pipeline()
    if 'keto' in _pipeline_state['models']:
        model = _pipeline_state['models']['keto']
        if _pipeline_state['vectorizer']:
            try:
                X = _pipeline_state['vectorizer'].transform([normalized])
                prob = model.predict_proba(X)[0, 1]
            except Exception as e:
                log.warning("Vectorizer failed: %s. Using rule-based fallback.", e)
                prob = RuleModel("keto", RX_KETO, RX_WL_KETO).predict_proba([normalized])[0, 1]
        else:
            prob = RuleModel("keto", RX_KETO, RX_WL_KETO).predict_proba([normalized])[0, 1]

        # Apply verification
        prob_adj = verify_with_rules(
            "keto", pd.Series([normalized]), np.array([prob]))[0]
        return prob_adj >= 0.5

    return True


def is_ingredient_vegan(ingredient: str) -> bool:
    """
    Determine if an ingredient is vegan.

    Uses the full pipeline: rule-based checks, ML models (if available),
    and post-processing verification.

    Args:
        ingredient: Raw ingredient string

    Returns:
        True if vegan, False otherwise
    """
    if not ingredient:
        return True

    # Quick whitelist check
    if RX_WL_VEGAN.search(ingredient):
        return True

    # Normalize
    normalized = normalise(ingredient)

    # Quick blacklist check
    if RX_VEGAN.search(normalized) and not RX_WL_VEGAN.search(ingredient):
        return False

    # Use ML model if available
    _ensure_pipeline()
    if 'vegan' in _pipeline_state['models']:
        model = _pipeline_state['models']['vegan']
        if _pipeline_state['vectorizer']:
            try:
                X = _pipeline_state['vectorizer'].transform([normalized])
                prob = model.predict_proba(X)[0, 1]
            except Exception as e:
                log.warning("Vectorizer failed: %s. Using rule-based fallback.", e)
                prob = RuleModel("vegan", RX_VEGAN, RX_WL_VEGAN).predict_proba([normalized])[0, 1]
        else:
            prob = RuleModel("vegan", RX_VEGAN, RX_WL_VEGAN).predict_proba([normalized])[0, 1]

        # Apply verification
        prob_adj = verify_with_rules(
            "vegan", pd.Series([normalized]), np.array([prob]))[0]
        return prob_adj >= 0.5

    return True


def is_keto(ingredients: Iterable[str] | str) -> bool:
    """Check if all ingredients are keto-friendly.

    This will automatically train models on first use if none are saved.
    """
    _ensure_pipeline()
    if isinstance(ingredients, str):
        try:
            if ingredients.startswith('['):
                ingredients = json.loads(ingredients)
            else:
                ingredients = [i.strip() for i in ingredients.split(',') if i.strip()]
        except Exception:
            ingredients = [ingredients]
    return all(is_ingredient_keto(ing) for ing in ingredients)


def is_vegan(ingredients: Iterable[str] | str) -> bool:
    """Check if all ingredients are vegan.

    This will automatically train models on first use if none are saved.
    """
    _ensure_pipeline()
    if isinstance(ingredients, str):
        try:
            if ingredients.startswith('['):
                ingredients = json.loads(ingredients)
            else:
                ingredients = [i.strip() for i in ingredients.split(',') if i.strip()]
        except Exception:
            ingredients = [ingredients]
    return all(is_ingredient_vegan(ing) for ing in ingredients)

# ============================================================================
# MAIN ENTRY POINT
# ============================================================================


def main():
    """Main function for command line usage."""
    import argparse

    parser = argparse.ArgumentParser(description='Diet Classifier')
    parser.add_argument('--ground_truth', type=str,
                        help='Path to ground truth CSV')
    parser.add_argument('--train', action='store_true',
                        help='Run full training pipeline')
    parser.add_argument('--ingredients', type=str,
                        help='Comma separated ingredients to classify')
<<<<<<< HEAD
    # Use both text and image features by default
=======
>>>>>>> e0c677a9
    parser.add_argument('--mode', choices=['text', 'image', 'both'],
                        default='both', help='Feature mode for training')
    parser.add_argument('--force', action='store_true',
                        help='Recompute image embeddings')
    args = parser.parse_args()

    if args.ingredients:
        if args.ingredients.startswith('['):
            ingredients = json.loads(args.ingredients)
        else:
            ingredients = [i.strip() for i in args.ingredients.split(',') if i.strip()]

        keto = is_keto(ingredients)
        vegan = is_vegan(ingredients)
        print(json.dumps({'keto': keto, 'vegan': vegan}))
        return

    elif args.train:
        # Run full pipeline with selected feature mode
        vec, silver, gold, res = run_full_pipeline(mode=args.mode, force=args.force)

        # Save models
        try:
            import pickle
            CFG.data_dir.mkdir(parents=True, exist_ok=True)

            # Save vectorizer
            with open(CFG.data_dir / "vectorizer.pkl", 'wb') as f:
                pickle.dump(vec, f)

            # Save best models
            best_models = {}
            for task in ['keto', 'vegan']:
                # Get best performing model from results
                task_res = [r for r in res if r['task'] == task]
                best = max(task_res, key=lambda x: x['F1'])
                model_name = best['model']

                if model_name in BEST:
                    best_models[task] = BEST[model_name]
                else:
                    best_models[task] = build_models(task)[model_name]

            with open(CFG.data_dir / "models.pkl", 'wb') as f:
                pickle.dump(best_models, f)

            log.info("Saved trained models to %s", CFG.data_dir)

        except Exception as e:
            log.error("Could not save models: %s", e)

    elif args.ground_truth:
        # Evaluate on ground truth
        try:
            df = pd.read_csv(args.ground_truth)

            # Find columns
            keto_col = next(
                (col for col in df.columns if 'keto' in col.lower()), None)
            vegan_col = next(
                (col for col in df.columns if 'vegan' in col.lower()), None)

            if 'ingredients' not in df.columns:
                print("Error: 'ingredients' column required")
                return

            # Parse ingredients and evaluate
            correct_keto = 0
            correct_vegan = 0

            for idx, row in df.iterrows():
                # Parse ingredients
                if isinstance(row['ingredients'], str) and row['ingredients'].startswith('['):
                    import ast
                    ingredients = ast.literal_eval(row['ingredients'])
                else:
                    ingredients = [i.strip()
                                   for i in str(row['ingredients']).split(',')]

                # Classify (ALL ingredients must pass)
                pred_keto = all(is_ingredient_keto(ing) for ing in ingredients)
                pred_vegan = all(is_ingredient_vegan(ing)
                                 for ing in ingredients)

                # Check accuracy
                if keto_col and pred_keto == bool(row[keto_col]):
                    correct_keto += 1
                if vegan_col and pred_vegan == bool(row[vegan_col]):
                    correct_vegan += 1

            # Report
            total = len(df)
            print("\n=== Evaluation Results ===")
            if keto_col:
                print(
                    f"Keto:  {correct_keto}/{total} ({correct_keto/total:.1%})")
            if vegan_col:
                print(
                    f"Vegan: {correct_vegan}/{total} ({correct_vegan/total:.1%})")

        except Exception as e:
            print(f"Error: {e}")
            import traceback
            traceback.print_exc()

    else:
        # Run full pipeline in dev mode
        run_full_pipeline(mode=args.mode, force=args.force)


if __name__ == "__main__":
    main()<|MERGE_RESOLUTION|>--- conflicted
+++ resolved
@@ -830,7 +830,6 @@
     return hstack([X_text, img_sparse])
 
 
-<<<<<<< HEAD
 def filter_photo_rows(df: pd.DataFrame) -> pd.DataFrame:
     """Return rows with usable photo URLs."""
     if 'photo_url' not in df.columns:
@@ -852,8 +851,7 @@
     return X, y
 
 
-=======
->>>>>>> e0c677a9
+
 
 # ============================================================================
 # SILVER LABELS GENERATION
@@ -1257,18 +1255,14 @@
 
 def run_full_pipeline(mode: str = "both", force: bool = False):
     """Run the complete training and evaluation pipeline.
-
     Args:
-<<<<<<< HEAD
         mode: 'text', 'image', or 'both'. Default 'both' trains both pipelines.
         force: Recompute image embeddings even if cached.
-    """
-=======
         mode: 'text', 'image', or 'both' to specify feature set.
         force: Recompute image embeddings even if cached.
     """
+    
     # Load datasets in memory
->>>>>>> e0c677a9
     recipes, gold = load_datasets()
     gold["label_keto"] = gold.filter(regex="keto").iloc[:, 0].astype(int)
     gold["label_vegan"] = gold.filter(regex="vegan").iloc[:, 0].astype(int)
@@ -1285,7 +1279,6 @@
     X_text_silver = vec.fit_transform(silver.clean)
     X_text_gold = vec.transform(gold.clean)
 
-<<<<<<< HEAD
     results = []
     res_text = []
     res_img = []
@@ -1318,8 +1311,8 @@
             ens.append(r)
         table("Ensemble Text+Image", ens)
         results.extend(ens)
-=======
-    # Image embeddings if requested
+
+# Image embeddings if requested
     if mode in {"image", "both"}:
         img_silver = build_image_embeddings(recipes, "silver", force=force)
         img_gold = build_image_embeddings(gold, "gold", force=force)
@@ -1346,8 +1339,6 @@
                       gold.clean, X_gold, silver, gold),
     ]
     table("MODE A Ensemble (Best)", res_ens)
->>>>>>> e0c677a9
-
     with open("best_params.json", "w") as fp:
         json.dump({k: v.get_params() for k, v in BEST.items() if k != "Rule"}, fp, indent=2)
 
@@ -1568,10 +1559,8 @@
                         help='Run full training pipeline')
     parser.add_argument('--ingredients', type=str,
                         help='Comma separated ingredients to classify')
-<<<<<<< HEAD
     # Use both text and image features by default
-=======
->>>>>>> e0c677a9
+
     parser.add_argument('--mode', choices=['text', 'image', 'both'],
                         default='both', help='Feature mode for training')
     parser.add_argument('--force', action='store_true',
